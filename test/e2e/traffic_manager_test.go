--- conflicted
+++ resolved
@@ -139,11 +139,7 @@
 					Weight: ptr.To(int64(100)),
 					Target: ptr.To(fmt.Sprintf(azureDNSFormat, wm.BuildServiceDNSLabelName(memberClusters[0]), clusterLocation)),
 					From: &fleetnetv1alpha1.FromCluster{
-<<<<<<< HEAD
-						ClusterStatus: fleetnetv1alpha1.ClusterStatus{Cluster: memberClusters[1].Name()},
-=======
 						ClusterStatus: fleetnetv1alpha1.ClusterStatus{Cluster: memberClusters[0].Name()},
->>>>>>> 78457e55
 					},
 				},
 			}
@@ -165,11 +161,7 @@
 					Weight: ptr.To(int64(50)),
 					Target: ptr.To(fmt.Sprintf(azureDNSFormat, wm.BuildServiceDNSLabelName(memberClusters[0]), clusterLocation)),
 					From: &fleetnetv1alpha1.FromCluster{
-<<<<<<< HEAD
-						ClusterStatus: fleetnetv1alpha1.ClusterStatus{Cluster: memberClusters[1].Name()},
-=======
 						ClusterStatus: fleetnetv1alpha1.ClusterStatus{Cluster: memberClusters[0].Name()},
->>>>>>> 78457e55
 					},
 				},
 				{
